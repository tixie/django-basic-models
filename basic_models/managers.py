# Copyright 2011 Concentric Sky, Inc.
#
# Licensed under the Apache License, Version 2.0 (the "License");
# you may not use this file except in compliance with the License.
# You may obtain a copy of the License at
#
#   http://www.apache.org/licenses/LICENSE-2.0
#
# Unless required by applicable law or agreed to in writing, software
# distributed under the License is distributed on an "AS IS" BASIS,
# WITHOUT WARRANTIES OR CONDITIONS OF ANY KIND, either express or implied.
# See the License for the specific language governing permissions and
# limitations under the License.


from django.db.models.query import QuerySet
from django.db import models


<<<<<<< HEAD
__all__ = [
    "HasActiveManager", "IsActiveManager", "SlugModelManager", "IsActiveSlugModelManager", 
    "OnlyOneActiveManager", 
    "CustomQuerySetManagerMixin", "CustomQuerySetManager", "CustomQuerySetSlugManager", "IsActiveQuerySetMixin", "BaseCustomQuerySet"]


class HasActiveManager(cachemodels.CacheModelManager):
    use_for_related_fields = True

    def active(self):
        return self.filter(is_active=True)
=======
class CustomQuerySetManager(models.Manager):
    def __init__(self, query_set=None):
        self._custom_query_set = query_set
        super(CustomQuerySetManager, self).__init__()
>>>>>>> cd8d3994

    def get_query_set(self):
        if self._custom_query_set:
            return self._custom_query_set(self.model)
        return QuerySet(self.model)

    def __getattr__(self, attr, *args):
        if attr.startswith('_'):
            # Helps avoid problems when pickling a model.
            raise AttributeError
        # expose queryset methods as manager methods as well.
        return getattr(self.get_query_set(), attr, *args)


class ActiveQuerySet(QuerySet):
    def active(self):
        return self.filter(is_active=True)


class ActiveModelManager(CustomQuerySetManager):
    def __init__(self):
        super(ActiveModelManager, self).__init__(query_set=ActiveQuerySet)


class FilteredActiveObjectsManager(ActiveModelManager):
    def get_query_set(self):
        return super(FilteredActiveObjectsManager, self).get_query_set().filter(is_active=True)


class DefaultModelManager(ActiveModelManager):
    pass


class SlugModelManager(DefaultModelManager):
    def get_by_natural_key(self, slug):
        return self.get(slug=slug)<|MERGE_RESOLUTION|>--- conflicted
+++ resolved
@@ -17,24 +17,10 @@
 from django.db import models
 
 
-<<<<<<< HEAD
-__all__ = [
-    "HasActiveManager", "IsActiveManager", "SlugModelManager", "IsActiveSlugModelManager", 
-    "OnlyOneActiveManager", 
-    "CustomQuerySetManagerMixin", "CustomQuerySetManager", "CustomQuerySetSlugManager", "IsActiveQuerySetMixin", "BaseCustomQuerySet"]
-
-
-class HasActiveManager(cachemodels.CacheModelManager):
-    use_for_related_fields = True
-
-    def active(self):
-        return self.filter(is_active=True)
-=======
 class CustomQuerySetManager(models.Manager):
     def __init__(self, query_set=None):
         self._custom_query_set = query_set
         super(CustomQuerySetManager, self).__init__()
->>>>>>> cd8d3994
 
     def get_query_set(self):
         if self._custom_query_set:
